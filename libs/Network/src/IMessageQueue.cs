--- conflicted
+++ resolved
@@ -27,45 +27,29 @@
         /// <summary>
         /// Block until a message is available, then remove the message from the queue and return it.
         /// </summary>
-<<<<<<< HEAD
-        Message Dequeue(CancellationToken token = default);
-=======
         /// <exception cref="OperationCanceledException">The <see cref="CancellationToken"/> has been canceled.</exception>
         /// <exception cref="ObjectDisposedException">The <see cref="IChannelCategory"/> which owns this queue has been disposed.</exception>
-        IMessage Dequeue(CancellationToken token = default);
->>>>>>> a2c8334b
+        Message Dequeue(CancellationToken token = default);
 
         /// <summary>
         /// Remove a message from the queue and return it in <paramref name="message"/> if there is one.
         /// </summary>
         /// <returns>`true` if a message was available, `false` otherwise.</returns>
-<<<<<<< HEAD
+        /// <exception cref="ObjectDisposedException">The <see cref="IChannelCategory"/> which owns this queue has been disposed.</exception>
         bool TryDequeue(out Message message);
-=======
-        /// <exception cref="ObjectDisposedException">The <see cref="IChannelCategory"/> which owns this queue has been disposed.</exception>
-        bool TryDequeue(out IMessage message);
->>>>>>> a2c8334b
 
         /// <summary>
         /// Block until at least one message is available, then remove the messages from the queue and return them.
         /// </summary>
-<<<<<<< HEAD
-        Message[] DequeueAll(CancellationToken token = default);
-=======
         /// <exception cref="OperationCanceledException">The <see cref="CancellationToken"/> has been canceled.</exception>
         /// <exception cref="ObjectDisposedException">The <see cref="IChannelCategory"/> which owns this queue has been disposed.</exception>
-        IMessage[] DequeueAll(CancellationToken token = default);
->>>>>>> a2c8334b
+        Message[] DequeueAll(CancellationToken token = default);
 
         /// <summary>
         /// Remove all messages from the queue and return them in <paramref name="messages"/> if there are any.
         /// </summary>
         /// <returns>`true` if at least one message was available, `false` otherwise.</returns>
-<<<<<<< HEAD
+        /// <exception cref="ObjectDisposedException">The <see cref="IChannelCategory"/> which owns this queue has been disposed.</exception>
         bool TryDequeueAll(out Message[] messages);
-=======
-        /// <exception cref="ObjectDisposedException">The <see cref="IChannelCategory"/> which owns this queue has been disposed.</exception>
-        bool TryDequeueAll(out IMessage[] messages);
->>>>>>> a2c8334b
     }
 }