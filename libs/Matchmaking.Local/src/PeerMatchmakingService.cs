﻿// Copyright (c) Microsoft Corporation. All rights reserved.
// Licensed under the MIT License. See LICENSE in the project root for license information.

using System;
using System.Collections.Generic;
using System.Diagnostics;
using System.IO;
using System.Linq;
using System.Threading;
using System.Threading.Tasks;

namespace Microsoft.MixedReality.Sharing.Matchmaking
{
    internal static class Extensions
    {
        // Return true if (Count(a)<= 1) or (isOk( a[n], a[n+1] ) is true for all n).
        internal static bool CheckAdjacenctElements<T>(IEnumerable<T> a, Func<T, T, bool> isOk)
        {
            var ea = a.GetEnumerator();
            if (ea.MoveNext())
            {
                var prev = ea.Current;
                while (ea.MoveNext())
                {
                    var cur = ea.Current;
                    if (isOk(prev, cur))
                    {
                        prev = cur;
                    }
                    else
                    {
                        return false;
                    }
                }
            }
            return true;
        }

        internal class RoomComparer : IComparer<IRoom>
        {
            public int Compare(IRoom a, IRoom b)
            {
                return a.UniqueId.CompareTo(b.UniqueId);
            }
        }

        // Helper method for MergeSortedEnumerables. Assumes "a" and "b" have had MoveNext already called.
        private static IEnumerable<T> MergeSortedEnumerators<T>(IEnumerator<T> a, IEnumerator<T> b, Func<T, T, int> compare)
        {
            // a and b have at least 1 element
            bool moreA = true;
            bool moreB = true;
            while (moreA && moreB)
            {
                switch (compare(a.Current, b.Current))
                {
                    case -1:
                    {
                        yield return a.Current;
                        moreA = a.MoveNext();
                        break;
                    }
                    case 1:
                    {
                        yield return b.Current;
                        moreB = b.MoveNext();
                        break;
                    }
                    case 0: // merge duplicates
                    {
                        yield return a.Current;
                        moreA = a.MoveNext();
                        moreB = b.MoveNext();
                        break;
                    }
                }
            }
            while (moreA)
            {
                yield return a.Current;
                moreA = a.MoveNext();
            }
            while (moreB)
            {
                yield return b.Current;
                moreB = b.MoveNext();
            }
        }

        internal static IEnumerable<T> MergeSortedEnumerables<T>(IEnumerable<T> a, IEnumerable<T> b, Func<T, T, int> compare)
        {
            var ea = a.GetEnumerator();
            var eb = b.GetEnumerator();
            // early outs for empty lists
            if (!ea.MoveNext())
            {
                return b;
            }
            if (!eb.MoveNext())
            {
                return a;
            }
            return MergeSortedEnumerators(ea, eb, compare);
        }

        internal static bool DictionariesEqual<K, V>(IReadOnlyDictionary<K, V> a, IDictionary<K, V> b)
        {
            if (a == b) // same object or both null
            {
                return true;
            }
            else if (b == null || a == null) // only one null
            {
                return false;
            }
            else if (a.Count != b.Count)
            {
                return false;
            }
            else // Deep compare, using the sorted keyvalue pairs.
            {
                // potentially slow for large dictionaries
                var sa = a.OrderBy(kvp => kvp.Key);
                var sb = b.OrderBy(kvp => kvp.Key);
                return sa.SequenceEqual(sb);
            }
        }

        // network helpers

        internal static void Broadcast(IPeerNetwork net, Action<BinaryWriter> cb)
        {
            var str = new MemoryStream();
            using (var writer = new BinaryWriter(str))
            {
                cb.Invoke(writer);
            }
            net.Broadcast(str.ToArray());
        }

        internal static void Reply(IPeerNetwork net, IPeerNetworkMessage msg, Action<BinaryWriter> cb)
        {
            var str = new MemoryStream();
            using (var writer = new BinaryWriter(str))
            {
                cb.Invoke(writer);
            }
            net.Reply(msg, str.ToArray());
        }

    }

    // The protocol is a hybrid announce+query which allows for quick response without large amounts
    // of traffic. Servers both broadcast announce messages at a low frequency and also unicast replies
    // directly in response to client queries.
    // Clients broadcast ClientQuery on startup and servers unicast reply with ServerReply.
    // Clients also listen for announce messages.
    // Servers broadcast ServerHello/ServerByeBye on service startup/shutdown respectively.
    // If the underlying transport is lossy, it may choose to send packets multiple times so
    // we need to expect duplicate messages.
    class Proto
    {
        private const int ServerHello = ('S' << 24) | ('E' << 16) | ('L' << 8) | 'O';
        private const int ServerByeBye = ('S' << 24) | ('B' << 16) | ('Y' << 8) | 'E';
        private const int ServerReply = ('S' << 24) | ('R' << 16) | ('P' << 8) | 'L';
        private const int ClientQuery = ('C' << 24) | ('Q' << 16) | ('R' << 8) | 'Y';
        private const int MaxNumAttrs = 1024;

        internal delegate void ServerAnnounceCallback(IPeerNetworkMessage msg, string category, Guid guid, string connection, long expiresFileTime, Dictionary<string, string> attributes);
        internal delegate void ServerByeByeCallback(IPeerNetworkMessage msg, string[] category, Guid[] guid);
        internal delegate void ClientQueryCallback(IPeerNetworkMessage msg, string category);

        IPeerNetwork net_;
        internal ServerAnnounceCallback OnServerHello;
        internal ServerByeByeCallback OnServerByeBye;
        internal ServerAnnounceCallback OnServerReply;
        internal ClientQueryCallback OnClientQuery;

        internal Proto(IPeerNetwork net)
        {
            net_ = net;
            Start();
        }

        internal void Start()
        {
            net_.Message += OnNetMessage;
        }

        internal void Stop()
        {
            net_.Message -= OnNetMessage;
        }

        // Receiving

        private void OnNetMessage(IPeerNetwork net, IPeerNetworkMessage msg)
        {
            Debug.Assert(net == net_);
            Dispatch(msg);
        }

        private static void DecodeServerAnnounce(ServerAnnounceCallback callback, IPeerNetworkMessage msg)
        {
            using (var ms = new MemoryStream(msg.Message, 4, msg.Message.Length - 4, false))
            using (var br = new BinaryReader(ms))
            {
                var cat = br.ReadString();
                var uid = new Guid(br.ReadBytes(16));
                var con = br.ReadString();
                var expiresDelta = br.ReadInt32();
                if (expiresDelta < 0)
                {
                    return;
                }
                var expires = DateTime.UtcNow.AddSeconds(expiresDelta).Ticks;
                var cnt = br.ReadInt32();
                if (cnt < 0 || cnt > MaxNumAttrs)
                {
                    return;
                }
                var attrs = new Dictionary<string, string>(cnt);
                for (int i = 0; i < cnt; ++i)
                {
                    var k = br.ReadString();
                    var v = br.ReadString();
                    attrs.Add(k, v);
                }
                callback(msg, cat, uid, con, expires, attrs);
            }
        }

        private static void DecodeServerByeBye(ServerByeByeCallback callback, IPeerNetworkMessage msg)
        {
            using (var ms = new MemoryStream(msg.Message, 4, msg.Message.Length - 4, false))
            using (var br = new BinaryReader(ms))
            {
                int numRemoved = br.ReadInt32();
                if (numRemoved <= 0)
                {
                    return;
                }
                var categories = new string[numRemoved];
                var guids = new Guid[numRemoved];
                for (int i = 0; i < numRemoved; ++i)
                {
                    categories[i] = br.ReadString();
                    guids[i] = new Guid(br.ReadBytes(16));
                }
                callback(msg, categories, guids);
            }
        }

        private static void DecodeClientQuery(ClientQueryCallback callback, IPeerNetworkMessage msg)
        {
            using (var ms = new MemoryStream(msg.Message, 4, msg.Message.Length - 4, false))
            using (var br = new BinaryReader(ms))
            {
                var category = br.ReadString();
                callback(msg, category);
            }
        }

        // Sending

        internal void SendServerReply(IPeerNetworkMessage msg, string category, Guid uniqueId, string connection, int expirySeconds, IReadOnlyCollection<KeyValuePair<string, string>> attributes)
        {
            Extensions.Reply(net_, msg, w =>
            {
                w.Write(Proto.ServerReply);
                _SendRoomInfo(w, category, uniqueId, connection, expirySeconds, attributes);
            });
        }

        internal void SendServerHello(string category, Guid uniqueId, string connection, int expirySeconds, IReadOnlyCollection<KeyValuePair<string, string>> attributes)
        {
            Extensions.Broadcast(net_, w =>
            {
                w.Write(Proto.ServerReply);
                _SendRoomInfo(w, category, uniqueId, connection, expirySeconds, attributes);
            });
        }

        private void _SendRoomInfo(BinaryWriter w, string category, Guid uniqueId, string connection, int expirySeconds, IReadOnlyCollection<KeyValuePair<string, string>> attributes)
        {
            w.Write(category);
            w.Write(uniqueId.ToByteArray());
            w.Write(connection);
            w.Write(expirySeconds);
            w.Write(attributes.Count);
            foreach (var kvp in attributes)
            {
                w.Write(kvp.Key);
                w.Write(kvp.Value);
            }
        }

        internal void SendServerByeBye(ICollection<(string, Guid)> rooms)
        {
            Extensions.Broadcast(net_, w =>
            {
                w.Write(Proto.ServerByeBye);
                w.Write(rooms.Count);
                foreach (var room in rooms)
                {
                    w.Write(room.Item1);
                    w.Write(room.Item2.ToByteArray());
                }
            });
        }

        internal void SendClientQuery(string category)
        {
            Extensions.Broadcast(net_, (BinaryWriter w) =>
            {
                w.Write(Proto.ClientQuery);
                w.Write(category);
            });
        }

        internal void Dispatch(IPeerNetworkMessage msg)
        {
            if (msg.Message.Length < 4)
            {
                return; // throw
            }
            switch (BitConverter.ToInt32(msg.Message, 0))
            {
                case Proto.ServerHello:
                {
                    if (OnServerHello != null)
                    {
                        DecodeServerAnnounce(OnServerHello, msg);
                    }
                    break;
                }
                case Proto.ServerByeBye:
                {
                    if (OnServerByeBye != null)
                    {
                        DecodeServerByeBye(OnServerByeBye, msg);
                    }
                    break;
                }
                case Proto.ServerReply:
                {
                    if (OnServerReply != null)
                    {
                        DecodeServerAnnounce(OnServerReply, msg);
                    }
                    break;
                }
                case Proto.ClientQuery:
                {
                    if (OnClientQuery != null)
                    {
                        DecodeClientQuery(OnClientQuery, msg);
                    }
                    break;
                }
            }
        }
    }

    class Server
    {
        /// The list of all local rooms of all categories
        SortedSet<LocalRoom> localRooms_ = new SortedSet<LocalRoom>(new Extensions.RoomComparer());

        /// Timer for re-announcing rooms.
        Timer timer_;
        /// Time when the timer will fire or MaxValue if the timer is unset.
        DateTime timerExpiryTime_ = DateTime.MaxValue;

        /// Protocol handler.
        Proto proto_;

        internal Server(IPeerNetwork net)
        {
            proto_ = new Proto(net);
            proto_.OnClientQuery = OnClientQuery;
            timer_ = new Timer(OnServerTimerExpired, null, Timeout.Infinite, Timeout.Infinite);
        }

        void OnClientQuery(IPeerNetworkMessage msg, string category)
        {
            LocalRoom[] matching;
            lock (this)
            {
                matching = (from lr in localRooms_
                            where lr.Category == category
                            select lr).ToArray();
            }
            foreach (var room in matching)
            {
                proto_.SendServerReply(msg, room.Category, room.UniqueId, room.Connection, room.ExpirySeconds, room.Attributes);
            }
        }

        internal void OnServerTimerExpired(object state)
        {
            var now = DateTime.UtcNow;
            var todo = new List<LocalRoom>();
            lock (this)
            {
                foreach (var r in localRooms_)
                {
                    if (r.NextAnnounceTime < now)
                    {
                        r.LastAnnouncedTime = now;
                        todo.Add(r);
                    }
                }
                UpdateAnnounceTimer();
            }
            foreach (var room in todo)
            {
                proto_.SendServerHello(room.Category, room.UniqueId, room.Connection, room.ExpirySeconds, room.Attributes);
            }
        }

        internal void Stop()
        {
            (string, Guid)[] data;
            lock (this)
            {
                timer_.Change(Timeout.Infinite, Timeout.Infinite);
                timerExpiryTime_ = DateTime.MaxValue;

                data = localRooms_.Select(r => (r.Category, r.UniqueId)).ToArray();
            }
            proto_.SendServerByeBye(data);
            proto_.Stop();
        }

        private void UpdateAnnounceTimer()
        {
            Debug.Assert(Monitor.IsEntered(this)); // Caller should have lock(this)
            var next = localRooms_.Min(r => r.NextAnnounceTime);
            if (next != null)
            {
                var now = DateTime.UtcNow;
                var delta = next.Subtract(now);
                timerExpiryTime_ = next;
                timer_.Change((int)Math.Max(delta.TotalMilliseconds + 1, 0), -1);
            }
            else // no more rooms
            {
                timer_.Change(Timeout.Infinite, Timeout.Infinite);
                timerExpiryTime_ = DateTime.MaxValue;
            }
        }

        internal Task<IRoom> CreateRoomAsync(
            string category,
            string connection,
            int expirySeconds,
            IReadOnlyDictionary<string, string> attributes = null,
            CancellationToken token = default)
        {
            var room = new LocalRoom(category, connection, expirySeconds,
                attributes != null ? attributes : new Dictionary<string, string>());
            lock (this)
            {
                localRooms_.Add(room); // new local rooms get a new guid, always unique
                UpdateAnnounceTimer();
            }

            return Task<IRoom>.FromResult((IRoom)room);
        }

        // Room which has been created locally. And is owned locally.
        class LocalRoom : IRoom, IRoomEditor
        {
            public LocalRoom(string category, string connection, int expirySeconds, IReadOnlyDictionary<string, string> attrs)
            {
                Category = category;
                UniqueId = Guid.NewGuid();
                Connection = connection;
                ExpirySeconds = expirySeconds;
                Attributes = attrs;
            }

            public string Category { get; }
            public Guid UniqueId { get; }
            public int ExpirySeconds { get; } // Relative time. Interval from announce to expiration.
            public DateTime LastAnnouncedTime = DateTime.MinValue; // Absolute FileTime.
            public string Connection { get; }
            public IReadOnlyDictionary<string, string> Attributes { get; }
            public DateTime NextAnnounceTime
            {
                // Reannounce at 45% of expiry time. On an unreliable network, that gives 2 chances
                // for clients to refresh before expiring.
                get => LastAnnouncedTime.AddSeconds(0.45 * ExpirySeconds);
            }

            public IRoomEditor RequestEdit() { return this; }
            public void Commit() { /*TODO*/; }
            public void PutAttribute(string key, string value) { /*TODO*/ }
            public bool RemoveAttribute(string key) { /*TODO*/ return true; }
        }
    }

    class Client
    {
        /// Timer for expiring rooms.
        Timer timer_;
        /// Time when the timer will fire or -1 if the timer is unset.
        long timerExpiryFileTime_ = -1;

        /// The list of all local rooms of all categories
        IDictionary<string, CategoryInfo> infoFromCategory_ = new Dictionary<string, CategoryInfo>();

        /// Protocol handler.
        Proto proto_;

        internal Client(IPeerNetwork net)
        {
            proto_ = new Proto(net);
            proto_.OnServerHello = OnServerAnnounce;
            proto_.OnServerByeBye = OnServerByeBye;
            proto_.OnServerReply = OnServerAnnounce;
            timer_ = new Timer(OnClientTimerExpired, null, Timeout.Infinite, Timeout.Infinite);
        }

        internal IDiscoveryTask StartDiscovery(string category)
        {
            lock (this)
            {
                // Create internals for this category if it doesn't already exist.
                CategoryInfo info;
                if (!infoFromCategory_.TryGetValue(category, out info))
                {
                    info = new CategoryInfo(category);
                    infoFromCategory_.Add(category, info);

                    proto_.SendClientQuery(category);
                }
                // start a new task in the category
                var res = new DiscoveryTask(this, info);
                info.tasks_.Add(res);
                return res;
            }
        }

        internal void Stop()
        {
            lock(this)
            {
                timer_.Change(Timeout.Infinite, Timeout.Infinite);
                timerExpiryFileTime_ = -1;
            }
            proto_.Stop();
        }

        // Room which we've heard about from a remote
        private class RemoteRoom : IRoom
        {
            public RemoteRoom(string category, Guid uniqueId, string connection, IReadOnlyDictionary<string, string> attrs, long expirationFileTime)
            {
                Category = category;
                UniqueId = uniqueId;
                Connection = connection;
                Attributes = attrs;
                ExpirationFileTime = expirationFileTime;
            }

            public long ExpirationFileTime; // Windows FileTime (100ns ticks since 1601)
            public string Category { get; set; }
            public Guid UniqueId { get; }
            public string Connection { get; set; }
            public IReadOnlyDictionary<string, string> Attributes { get; set; }
            public IRoomEditor RequestEdit() { return null; }
        }

        // Internal class which holds the latest results for each category.
        private class CategoryInfo
        {
            internal string category_;

            // Tasks from this category (ephemeral).
            internal IList<DiscoveryTask> tasks_ = new List<DiscoveryTask>();

            // Currently known remote rooms. Each time it is updated, we update roomSerial_ also so that tasks can cache efficiently.
            internal IDictionary<Guid, RemoteRoom> roomsRemote_ = new SortedDictionary<Guid, RemoteRoom>();

            // This is incremented on each change to the category
            internal int roomSerial_ = 0;

            internal CategoryInfo(string category)
            {
                category_ = category;
            }
        }

        // User facing interface for an in-progress discovery operation
        private class DiscoveryTask : IDiscoveryTask
        {
            Client client_;
            CategoryInfo info_;
            IRoom[] cachedRooms_ = null;
            int cachedRoomsSerial_ = -1;

            public IEnumerable<IRoom> Rooms
            {
                get
                {
                    var updated = client_.TaskFetchRooms(info_, cachedRoomsSerial_);
                    if (updated != null)
                    {
                        cachedRoomsSerial_ = updated.Item1;
                        cachedRooms_ = updated.Item2;
                    }
                    return cachedRooms_;
                }
            }

            public event Action<IDiscoveryTask> Updated;

            public void FireUpdated()
            {
                Updated?.Invoke(this);
            }

            public void Dispose()
            {
                client_.TaskDispose(this, info_);
            }

            public DiscoveryTask(Client client, CategoryInfo info)
            {
                client_ = client;
                info_ = info;
            }
        }

        // Task helpers

        // return the new list of rooms or null if the serial hasn't changed.
        private Tuple<int, IRoom[]> TaskFetchRooms(CategoryInfo info, int serial)
        {
            lock (this) // Update the cached copy if it has changed
            {
                if (info.roomSerial_ == serial)
                {
                    return null;
                }
                // need a copy since .Values is a reference
                var rooms = info.roomsRemote_.Values.ToArray<IRoom>();
                return new Tuple<int, IRoom[]>(info.roomSerial_, rooms);
            }
        }

        private void TaskDispose(DiscoveryTask task, CategoryInfo info)
        {
            lock (this)
            {
                info.tasks_.Remove(task);
            }
        }

        private void SetExpirationTimer(long fileTime)
        {
            lock (this)
            {
                var expiryDate = new DateTime(fileTime);
                var deltaMs = (long)DateTime.UtcNow.Subtract(expiryDate).TotalMilliseconds;
                // Round up to the next ms to ensure the (finer grained) fileTime has passed.
                // Also ensure we have a positive delta or the timer will not work.
                deltaMs = Math.Max(deltaMs + 1, 0);
                // Cast to int since UWP does not implement long ctor.
                var deltaMsInt = (int)Math.Min(deltaMs, int.MaxValue);
                timer_.Change(deltaMsInt, Timeout.Infinite);
                timerExpiryFileTime_ = fileTime;
            }
        }

        private void OnClientTimerExpired(object state)
        {
            var updatedTasks = new List<DiscoveryTask>();
            long nextExpiryFileTime = long.MaxValue;
            lock (this)
            {
                // Search and delete any expired rooms.
                // Also check the next expiry so we can reset the timer.
                DateTime nowDate = DateTime.UtcNow;
                long nowFileTime = nowDate.ToFileTime();
                foreach (var info in infoFromCategory_.Values)
                {
                    var expired = new List<Guid>();
                    foreach (var kvp in info.roomsRemote_)
                    {
                        if (kvp.Value.ExpirationFileTime <= nowFileTime) //room expired?
                        {
                            expired.Add(kvp.Key);
                        }
                        else if (kvp.Value.ExpirationFileTime < nextExpiryFileTime) // room next to expire?
                        {
                            nextExpiryFileTime = kvp.Value.ExpirationFileTime;
                        }
                    }
                    if (expired.Any())
                    {
                        info.roomSerial_ += 1;
                        foreach (var exp in expired)
                        {
                            info.roomsRemote_.Remove(exp);
                        }
                        updatedTasks.AddRange(info.tasks_);
                    }
                }
            }
            // Notify any tasks if we've removed rooms
            foreach (var up in updatedTasks)
            {
                up.FireUpdated();
            }

            if (nextExpiryFileTime != long.MaxValue)
            {
                SetExpirationTimer(nextExpiryFileTime);
            }
        }

        // The body of ServerHello and ServerReply is identical so we reuse the code.
        private void OnServerAnnounce(IPeerNetworkMessage msg, string category, Guid guid, string connection, long expiresFileTime, Dictionary<string, string> attributes)
        {
            DiscoveryTask[] tasksUpdated = null;
            lock (this)
            {
                // see if the category is relevant to us, we created an info in StartDiscovery if so.
                CategoryInfo info;
                if (!infoFromCategory_.TryGetValue(category, out info))
                {
                    return; // we don't care about this category
                }
<<<<<<< HEAD
                var expires = DateTime.UtcNow.AddSeconds(expiresDelta).Ticks;
                var cnt = br.ReadInt32();
                if (cnt < 0)
                {
                    return;
                }
                var attrs = cnt != 0 ? new Dictionary<string, string>() : null;
                for (int i = 0; i < cnt; ++i)
=======
                RemoteRoom room;
                bool updated = false;
                if (!info.roomsRemote_.TryGetValue(guid, out room)) // new room
>>>>>>> 2b4d26f6
                {
                    room = new RemoteRoom(category, guid, connection, attributes, expiresFileTime);
                    info.roomsRemote_[guid] = room;
                    updated = true;
                }
                else // existing room, has it changed?
                {
                    if (room.Category != category)
                    {
                        room.Category = category;
                        updated = true;
                    }
                    if (room.Connection != connection)
                    {
                        room.Connection = connection;
                        updated = true;
                    }
                    if (!Extensions.DictionariesEqual(room.Attributes, attributes))
                    {
                        room.Attributes = attributes;
                        updated = true;
                    }
                    if (room.ExpirationFileTime != expiresFileTime)
                    {
                        room.ExpirationFileTime = expiresFileTime;
                    }
                }
                // If this expiry is sooner than the current timer, we need to reset the timer.
                if (expiresFileTime < timerExpiryFileTime_)
                {
                    SetExpirationTimer(expiresFileTime);
                }
                if (updated)
                {
                    info.roomSerial_ += 1;
                    tasksUpdated = info.tasks_.ToArray();
                }
            }
            if (tasksUpdated != null) // outside the lock
            {
<<<<<<< HEAD
                int numRemoved = br.ReadInt32();
                if( numRemoved <= 0)
                {
                    return;
                }
                lock (this)
=======
                foreach (var t in tasksUpdated)
>>>>>>> 2b4d26f6
                {
                    t.FireUpdated();
                }
            }
        }

        private void OnServerByeBye(IPeerNetworkMessage msg, string[] category, Guid[] guid)
        {
            Debug.Assert(category.Length == guid.Length);
            lock (this)
            {
                for (int i = 0; i < category.Length; ++i)
                {
                    CategoryInfo info;
                    if (infoFromCategory_.TryGetValue(category[i], out info))
                    {
                        info.roomsRemote_.Remove(guid[i]);
                        info.roomSerial_ += 1;
                    }
                }
            }
        }
    }

    /// <summary>
    /// Simple matchmaking service for local networks.
    /// </summary>
    public class PeerMatchmakingService : IMatchmakingService
    {
        /// The network for this matchmaking
        IPeerNetwork network_;
        Server server_;
        Client client_;

        public PeerMatchmakingService(IPeerNetwork network)
        {
            this.network_ = network;
            network_.Start();
        }

        // public interface implementations

        public IDiscoveryTask StartDiscovery(string category)
        {
            lock (this)
            {
                if (client_ == null)
                {
                    client_ = new Client(network_);
                }
            }
            return client_.StartDiscovery(category);
        }

        public Task<IRoom> CreateRoomAsync(
            string category,
            string connection,
            IReadOnlyDictionary<string, string> attributes = null,
            CancellationToken token = default)
        {
            lock (this)
            {
                if (server_ == null)
                {
                    server_ = new Server(network_);
                }
            }
            return server_.CreateRoomAsync(category, connection, 30/*expiry*/, attributes, token);
        }

        public void Dispose()
        {
            server_?.Stop();
            client_?.Stop();

            // Give some time for the ByeBye message to be sent before shutting down the sockets.
            // todo is there a smarter way to do this?
            Task.Delay(1).Wait();

            network_.Stop();
            network_ = null;
        }
    }
}<|MERGE_RESOLUTION|>--- conflicted
+++ resolved
@@ -734,20 +734,9 @@
                 {
                     return; // we don't care about this category
                 }
-<<<<<<< HEAD
-                var expires = DateTime.UtcNow.AddSeconds(expiresDelta).Ticks;
-                var cnt = br.ReadInt32();
-                if (cnt < 0)
-                {
-                    return;
-                }
-                var attrs = cnt != 0 ? new Dictionary<string, string>() : null;
-                for (int i = 0; i < cnt; ++i)
-=======
                 RemoteRoom room;
                 bool updated = false;
                 if (!info.roomsRemote_.TryGetValue(guid, out room)) // new room
->>>>>>> 2b4d26f6
                 {
                     room = new RemoteRoom(category, guid, connection, attributes, expiresFileTime);
                     info.roomsRemote_[guid] = room;
@@ -788,16 +777,7 @@
             }
             if (tasksUpdated != null) // outside the lock
             {
-<<<<<<< HEAD
-                int numRemoved = br.ReadInt32();
-                if( numRemoved <= 0)
-                {
-                    return;
-                }
-                lock (this)
-=======
                 foreach (var t in tasksUpdated)
->>>>>>> 2b4d26f6
                 {
                     t.FireUpdated();
                 }
