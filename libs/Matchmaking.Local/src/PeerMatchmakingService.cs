--- conflicted
+++ resolved
@@ -221,9 +221,6 @@
             });
         }
 
-<<<<<<< HEAD
-        internal Task<ILocalRoom> CreateRoomAsync(
-=======
         private void UpdateAnnounceTimer()
         {
             Debug.Assert(Monitor.IsEntered(this)); // Caller should have lock(this)
@@ -242,8 +239,7 @@
             }
         }
 
-        internal Task<IRoom> CreateRoomAsync(
->>>>>>> ed95ac17
+        internal Task<ILocalRoom> CreateRoomAsync(
             string category,
             string connection,
             int expirySeconds,
@@ -279,19 +275,16 @@
             public DateTime LastAnnouncedTime = DateTime.MinValue; // Absolute FileTime.
             public string Connection { get; }
             public IReadOnlyDictionary<string, string> Attributes { get; }
-<<<<<<< HEAD
+            public DateTime NextAnnounceTime
+            {
+                // Reannounce at 45% of expiry time. On an unreliable network, that gives 2 chances
+                // for clients to refresh before expiring.
+                get => LastAnnouncedTime.AddSeconds(0.45 * ExpirySeconds);
+            }
 
             public void AddAttribute(string key, string value) { /*TODO*/ }
             public void AddOrReplaceAttribute(string key, string value) { /*TODO*/ }
             public bool RemoveAttribute(string key) { /*TODO*/ return true; }
-=======
-            public DateTime NextAnnounceTime
-            {
-                // Reannounce at 45% of expiry time. On an unreliable network, that gives 2 chances
-                // for clients to refresh before expiring.
-                get => LastAnnouncedTime.AddSeconds(0.45 * ExpirySeconds);
-            }
->>>>>>> ed95ac17
         }
 
         // Network helpers
